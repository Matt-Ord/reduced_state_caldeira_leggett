from __future__ import annotations

import numpy as np
from matplotlib import pyplot as plt
<<<<<<< HEAD
=======
from surface_potential_analysis.basis.explicit_basis import (
    explicit_stacked_basis_as_fundamental,
)
from surface_potential_analysis.basis.stacked_basis import StackedBasis
>>>>>>> 987e2ff6
from surface_potential_analysis.kernel.kernel import as_diagonal_kernel, as_noise_kernel
from surface_potential_analysis.kernel.kernel import (
    get_noise_kernel as get_noise_kernel_generic,
)
from surface_potential_analysis.kernel.plot import (
    plot_diagonal_kernel,
    plot_kernel_truncation_error,
)
from surface_potential_analysis.kernel.plot import plot_kernel as plot_kernel_generic
from surface_potential_analysis.operator.conversion import convert_operator_to_basis
from surface_potential_analysis.operator.operator_list import select_operator
from surface_potential_analysis.operator.plot import (
    plot_eigenstate_occupations,
    plot_operator_2d,
    plot_operator_along_diagonal,
)
from surface_potential_analysis.potential.plot import plot_potential_1d_x
<<<<<<< HEAD
=======
from surface_potential_analysis.state_vector.conversion import (
    convert_state_vector_list_to_basis,
    convert_state_vector_to_basis,
)
>>>>>>> 987e2ff6
from surface_potential_analysis.state_vector.eigenstate_calculation import (
    calculate_eigenvectors_hermitian,
)
from surface_potential_analysis.state_vector.plot import (
    animate_state_over_list_1d_x,
    plot_average_band_occupation,
    plot_state_1d_k,
    plot_state_1d_x,
)
from surface_potential_analysis.state_vector.state_vector_list import (
    state_vector_list_into_iter,
)

from reduced_state_caldeira_leggett.dynamics import (
    get_initial_state,
    get_stochastic_evolution,
)
from reduced_state_caldeira_leggett.system import (
    PeriodicSystem,
    SimulationConfig,
    get_extended_interpolated_potential,
    get_hamiltonian,
    get_noise_kernel,
    get_noise_operators,
)


def plot_system_eigenstates(
    system: PeriodicSystem,
    config: SimulationConfig,
) -> None:
    """Plot the potential against position."""
    potential = get_extended_interpolated_potential(
        system,
        config.shape,
        config.resolution,
    )
    fig, ax, _ = plot_potential_1d_x(potential)

    hamiltonian = get_hamiltonian(system, config)
    eigenvectors = calculate_eigenvectors_hermitian(hamiltonian)

    ax1 = ax.twinx()
    fig2, ax2 = plt.subplots()
    for _i, state in enumerate(state_vector_list_into_iter(eigenvectors)):
        plot_state_1d_x(state, ax=ax1)
        plot_state_1d_k(state, ax=ax2)

    fig.show()
    fig2.show()
    input()


def plot_basis_states(
    system: PeriodicSystem,
    config: SimulationConfig,
) -> None:
    """Plot the potential against position."""
    potential = get_extended_interpolated_potential(
        system,
        config.shape,
        config.resolution,
    )
    fig, ax, line = plot_potential_1d_x(potential)
    line.set_color("black")
    line.set_linewidth(3)

    hamiltonian = get_hamiltonian(system, config)
    states = hamiltonian["basis"][0].vectors

    ax1 = ax.twinx()
    fig2, ax2 = plt.subplots()
    for i, state in enumerate(state_vector_list_into_iter(states)):
        _, _, line = plot_state_1d_x(state, ax=ax1)
        line.set_label(f"state {i}")

        plot_state_1d_k(state, ax=ax2)

    fig.show()
    fig2.show()
    input()


def plot_thermal_occupation(
    system: PeriodicSystem,
    config: SimulationConfig,
) -> None:
    hamiltonian = get_hamiltonian(system, config)
    fig, _, _ = plot_eigenstate_occupations(hamiltonian, 150)

    fig.show()
    input()


def plot_kernel(
    system: PeriodicSystem,
    config: SimulationConfig,
) -> None:
    kernel = get_noise_kernel(system, config)
    diagonal = as_diagonal_kernel(kernel)

    fig, _, _ = plot_diagonal_kernel(diagonal)
    fig.show()

    fig, _, _ = plot_kernel_generic(as_noise_kernel(diagonal))
    fig.show()

    fig, _ = plot_kernel_truncation_error(kernel)
    fig.show()

    corrected_operators = get_noise_operators(system, config)
    kernel_full = get_noise_kernel_generic(corrected_operators)

    fig, _, _ = plot_kernel_generic(kernel_full)
    fig.show()

    diagonal = as_diagonal_kernel(kernel_full)
    fig, _, _ = plot_diagonal_kernel(diagonal)
    fig.show()

    input()


def plot_lindblad_operator(
    system: PeriodicSystem,
    config: SimulationConfig,
) -> None:
    operators = get_noise_operators(system, config)

    args = np.argsort(np.abs(operators["eigenvalue"]))[::-1]

    for idx in args[:10]:
        operator = select_operator(operators, idx=idx)

        fig, ax, _ = plot_operator_2d(operator)
        ax.set_title("Operator")
        fig.show()

    input()


def plot_state_against_t(
    system: PeriodicSystem,
    config: SimulationConfig,
    *,
    n: int,
    step: int,
    dt_ratio: float = 500,
) -> None:
    potential = get_extended_interpolated_potential(
        system,
        config.shape,
        config.resolution,
    )
    fig, ax, line = plot_potential_1d_x(potential)
    line.set_color("black")
    line.set_linewidth(3)

    states = get_stochastic_evolution(system, config, n=n, step=step, dt_ratio=dt_ratio)
<<<<<<< HEAD

    _fig, _, _animnation_ = animate_state_over_list_1d_x(states, ax=ax.twinx())
=======
    converted = convert_state_vector_list_to_basis(
        states,
        explicit_stacked_basis_as_fundamental(states["basis"][1]),
    )
    _fig, _, _animnation_ = animate_state_over_list_1d_x(converted, ax=ax.twinx())
>>>>>>> 987e2ff6

    fig.show()
    input()


def plot_stochastic_occupation(
    system: PeriodicSystem,
    config: SimulationConfig,
    *,
    dt_ratio: float = 500,
    n: int = 800,
    step: int = 4000,
) -> None:
    states = get_stochastic_evolution(
        system,
        config,
        n=n,
        step=step,
        dt_ratio=dt_ratio,
    )
    hamiltonian = get_hamiltonian(system, config)

<<<<<<< HEAD
    # fig0, ax0 = plot_all_band_occupations(hamiltonian, states)

    # fig1, ax1 = fig0, ax0
    # fig1, ax1, _ani = animate_all_band_occupations(hamiltonian, states)

=======
>>>>>>> 987e2ff6
    fig2, ax2, line = plot_average_band_occupation(hamiltonian, states)

    for ax in [ax2]:
        _, _, line = plot_eigenstate_occupations(hamiltonian, 150, ax=ax)
        line.set_linestyle("--")
        line.set_label("Expected")

        ax.legend([line], ["Boltzmann occupation"])

<<<<<<< HEAD
    # fig0.show()
    # fig1.show()
=======
>>>>>>> 987e2ff6
    fig2.show()
    input()


def plot_initial_state(system: PeriodicSystem, config: SimulationConfig) -> None:
    initial = get_initial_state(system, config)
<<<<<<< HEAD
    fig, _ax, _ = plot_state_1d_x(initial)
=======
    converted = convert_state_vector_to_basis(
        initial,
        explicit_stacked_basis_as_fundamental(initial["basis"]),
    )
    fig, _ax, _ = plot_state_1d_x(converted)
>>>>>>> 987e2ff6

    fig.show()
    input()


def plot_noise_operator(
    system: PeriodicSystem,
    config: SimulationConfig,
<<<<<<< HEAD
) -> None:
    operator = select_operator(get_noise_operators(system, config), 0)
    fig, _ax, _ = plot_operator_along_diagonal(operator)
=======
    temperature: float,
) -> None:
    operator = select_operator(get_noise_operators(system, config, temperature), 0)
    basis = explicit_stacked_basis_as_fundamental(operator["basis"][0])
    converted = convert_operator_to_basis(operator, StackedBasis(basis, basis))
    fig, _ax, _ = plot_operator_along_diagonal(converted)
>>>>>>> 987e2ff6

    fig.show()
    input()<|MERGE_RESOLUTION|>--- conflicted
+++ resolved
@@ -2,13 +2,6 @@
 
 import numpy as np
 from matplotlib import pyplot as plt
-<<<<<<< HEAD
-=======
-from surface_potential_analysis.basis.explicit_basis import (
-    explicit_stacked_basis_as_fundamental,
-)
-from surface_potential_analysis.basis.stacked_basis import StackedBasis
->>>>>>> 987e2ff6
 from surface_potential_analysis.kernel.kernel import as_diagonal_kernel, as_noise_kernel
 from surface_potential_analysis.kernel.kernel import (
     get_noise_kernel as get_noise_kernel_generic,
@@ -18,7 +11,6 @@
     plot_kernel_truncation_error,
 )
 from surface_potential_analysis.kernel.plot import plot_kernel as plot_kernel_generic
-from surface_potential_analysis.operator.conversion import convert_operator_to_basis
 from surface_potential_analysis.operator.operator_list import select_operator
 from surface_potential_analysis.operator.plot import (
     plot_eigenstate_occupations,
@@ -26,13 +18,6 @@
     plot_operator_along_diagonal,
 )
 from surface_potential_analysis.potential.plot import plot_potential_1d_x
-<<<<<<< HEAD
-=======
-from surface_potential_analysis.state_vector.conversion import (
-    convert_state_vector_list_to_basis,
-    convert_state_vector_to_basis,
-)
->>>>>>> 987e2ff6
 from surface_potential_analysis.state_vector.eigenstate_calculation import (
     calculate_eigenvectors_hermitian,
 )
@@ -192,16 +177,8 @@
     line.set_linewidth(3)
 
     states = get_stochastic_evolution(system, config, n=n, step=step, dt_ratio=dt_ratio)
-<<<<<<< HEAD
 
     _fig, _, _animnation_ = animate_state_over_list_1d_x(states, ax=ax.twinx())
-=======
-    converted = convert_state_vector_list_to_basis(
-        states,
-        explicit_stacked_basis_as_fundamental(states["basis"][1]),
-    )
-    _fig, _, _animnation_ = animate_state_over_list_1d_x(converted, ax=ax.twinx())
->>>>>>> 987e2ff6
 
     fig.show()
     input()
@@ -224,14 +201,6 @@
     )
     hamiltonian = get_hamiltonian(system, config)
 
-<<<<<<< HEAD
-    # fig0, ax0 = plot_all_band_occupations(hamiltonian, states)
-
-    # fig1, ax1 = fig0, ax0
-    # fig1, ax1, _ani = animate_all_band_occupations(hamiltonian, states)
-
-=======
->>>>>>> 987e2ff6
     fig2, ax2, line = plot_average_band_occupation(hamiltonian, states)
 
     for ax in [ax2]:
@@ -241,26 +210,13 @@
 
         ax.legend([line], ["Boltzmann occupation"])
 
-<<<<<<< HEAD
-    # fig0.show()
-    # fig1.show()
-=======
->>>>>>> 987e2ff6
     fig2.show()
     input()
 
 
 def plot_initial_state(system: PeriodicSystem, config: SimulationConfig) -> None:
     initial = get_initial_state(system, config)
-<<<<<<< HEAD
     fig, _ax, _ = plot_state_1d_x(initial)
-=======
-    converted = convert_state_vector_to_basis(
-        initial,
-        explicit_stacked_basis_as_fundamental(initial["basis"]),
-    )
-    fig, _ax, _ = plot_state_1d_x(converted)
->>>>>>> 987e2ff6
 
     fig.show()
     input()
@@ -269,18 +225,9 @@
 def plot_noise_operator(
     system: PeriodicSystem,
     config: SimulationConfig,
-<<<<<<< HEAD
 ) -> None:
     operator = select_operator(get_noise_operators(system, config), 0)
     fig, _ax, _ = plot_operator_along_diagonal(operator)
-=======
-    temperature: float,
-) -> None:
-    operator = select_operator(get_noise_operators(system, config, temperature), 0)
-    basis = explicit_stacked_basis_as_fundamental(operator["basis"][0])
-    converted = convert_operator_to_basis(operator, StackedBasis(basis, basis))
-    fig, _ax, _ = plot_operator_along_diagonal(converted)
->>>>>>> 987e2ff6
 
     fig.show()
     input()