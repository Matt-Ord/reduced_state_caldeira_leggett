from __future__ import annotations

from pathlib import Path
from typing import TYPE_CHECKING, Any, Literal

import numpy as np
from scipy.constants import hbar
from surface_potential_analysis.basis.time_basis_like import EvenlySpacedTimeBasis
from surface_potential_analysis.dynamics.stochastic_schrodinger.solve import (
    solve_stochastic_schrodinger_equation_rust_banded,
)
from surface_potential_analysis.operator.operator import SingleBasisOperator
from surface_potential_analysis.operator.operator_list import (
    select_operator,
)
from surface_potential_analysis.state_vector.state_vector_list import (
    StateVectorList,
)
from surface_potential_analysis.util.decorators import npy_cached_dict, timed
from surface_potential_analysis.wavepacket.get_eigenstate import get_wannier_basis

from .system import (
    PeriodicSystem,
    SimulationConfig,
    _get_wavepacket,
    get_hamiltonian,
<<<<<<< HEAD
    get_localisation_operator,
=======
    get_initial_state,
>>>>>>> 987e2ff6
    get_noise_operators,
)

if TYPE_CHECKING:
    from surface_potential_analysis.basis.basis import (
        FundamentalBasis,
    )
<<<<<<< HEAD
    from surface_potential_analysis.basis.explicit_basis import (
        ExplicitStackedBasisWithLength,
    )
=======
>>>>>>> 987e2ff6
    from surface_potential_analysis.basis.stacked_basis import (
        TupleBasisLike,
    )
    from surface_potential_analysis.state_vector.state_vector_list import (
        StateVectorList,
    )

<<<<<<< HEAD

def get_initial_state(
    system: PeriodicSystem,
    config: SimulationConfig,
) -> StateVector[ExplicitStackedBasisWithLength[Any, Any]]:
    wavefunctions = _get_wavepacket(system, config)
    operator = get_localisation_operator(wavefunctions)
    basis = get_wannier_basis(wavefunctions, operator)
    data = np.zeros(basis.n, dtype=np.complex128)
    data[0] = 1
    return {
        "basis": basis,
        "data": data,
    }

=======
>>>>>>> 987e2ff6

def _get_stochastic_evolution_cache(
    system: PeriodicSystem,
    config: SimulationConfig,
    *,
    n: int,
    step: int,
    dt_ratio: float = 500,
) -> Path:
    return Path(
        f"examples/data/{system.id}/stochastic.{config.shape[0]}.{config.n_bands}.{n}.{step}.{dt_ratio}.milsten.0.npz",
    )


@npy_cached_dict(
    _get_stochastic_evolution_cache,
    load_pickle=True,
)
@timed
def get_stochastic_evolution(
    system: PeriodicSystem,
    config: SimulationConfig,
    *,
    n: int,
    step: int,
    dt_ratio: float = 500,
) -> StateVectorList[
    TupleBasisLike[
        FundamentalBasis[Literal[1]],
        EvenlySpacedTimeBasis[int, int, int],
    ],
    ExplicitStackedBasisWithLength[Any, Any],
]:
    hamiltonian = get_hamiltonian(system, config)

    initial_state = get_initial_state(system, config)
<<<<<<< HEAD

=======
>>>>>>> 987e2ff6
    dt = hbar / (np.max(np.abs(hamiltonian["data"])) * dt_ratio)
    times = EvenlySpacedTimeBasis(n, step, 0, n * step * dt)

    operators = get_noise_operators(system, config)
    operator_list = list[SingleBasisOperator[Any]]()
    args = np.argsort(np.abs(operators["eigenvalue"]))[::-1]

    print(operators["basis"])  # noqa: T201
    print("Collapse Operators")  # noqa: T201
    print("------------------")  # noqa: T201
    for idx in args[1:7]:
        operator = select_operator(
            operators,
            idx=idx,
        )
        print(operators["eigenvalue"][idx])  # noqa: T201
        operator["data"] *= np.lib.scimath.sqrt(operators["eigenvalue"][idx] * hbar)

        print(np.max(np.abs(operator["data"])) ** 2)  # noqa: T201
        operator_list.append(operator)

    print("")  # noqa: T201
    print("Coherent Operator")  # noqa: T201
    print("------------------")  # noqa: T201
    print(np.max(np.abs(hamiltonian["data"])))  # noqa: T201
    ## This is roughly the number of timesteps per full rotation of phase
    ## should be much less than 1...
    print(times.fundamental_dt * np.max(np.abs(hamiltonian["data"])) / hbar)  # noqa: T201

    return solve_stochastic_schrodinger_equation_rust_banded(
        initial_state,
        times,
        hamiltonian,
        operator_list,
        method="Order2ExplicitWeak",
    )<|MERGE_RESOLUTION|>--- conflicted
+++ resolved
@@ -17,18 +17,12 @@
     StateVectorList,
 )
 from surface_potential_analysis.util.decorators import npy_cached_dict, timed
-from surface_potential_analysis.wavepacket.get_eigenstate import get_wannier_basis
 
 from .system import (
     PeriodicSystem,
     SimulationConfig,
-    _get_wavepacket,
     get_hamiltonian,
-<<<<<<< HEAD
-    get_localisation_operator,
-=======
     get_initial_state,
->>>>>>> 987e2ff6
     get_noise_operators,
 )
 
@@ -36,12 +30,9 @@
     from surface_potential_analysis.basis.basis import (
         FundamentalBasis,
     )
-<<<<<<< HEAD
     from surface_potential_analysis.basis.explicit_basis import (
         ExplicitStackedBasisWithLength,
     )
-=======
->>>>>>> 987e2ff6
     from surface_potential_analysis.basis.stacked_basis import (
         TupleBasisLike,
     )
@@ -49,24 +40,6 @@
         StateVectorList,
     )
 
-<<<<<<< HEAD
-
-def get_initial_state(
-    system: PeriodicSystem,
-    config: SimulationConfig,
-) -> StateVector[ExplicitStackedBasisWithLength[Any, Any]]:
-    wavefunctions = _get_wavepacket(system, config)
-    operator = get_localisation_operator(wavefunctions)
-    basis = get_wannier_basis(wavefunctions, operator)
-    data = np.zeros(basis.n, dtype=np.complex128)
-    data[0] = 1
-    return {
-        "basis": basis,
-        "data": data,
-    }
-
-=======
->>>>>>> 987e2ff6
 
 def _get_stochastic_evolution_cache(
     system: PeriodicSystem,
@@ -103,10 +76,6 @@
     hamiltonian = get_hamiltonian(system, config)
 
     initial_state = get_initial_state(system, config)
-<<<<<<< HEAD
-
-=======
->>>>>>> 987e2ff6
     dt = hbar / (np.max(np.abs(hamiltonian["data"])) * dt_ratio)
     times = EvenlySpacedTimeBasis(n, step, 0, n * step * dt)
 
