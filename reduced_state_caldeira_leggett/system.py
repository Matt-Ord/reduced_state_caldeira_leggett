from __future__ import annotations

from dataclasses import dataclass
from typing import TYPE_CHECKING, Any, Literal, TypeVar

import numpy as np
from surface_potential_analysis.basis.basis import (
    FundamentalBasis,
    FundamentalPositionBasis,
    FundamentalTransformedPositionBasis,
    FundamentalTransformedPositionBasis1d,
    TransformedPositionBasis1d,
)
from surface_potential_analysis.basis.evenly_spaced_basis import (
    EvenlySpacedBasis,
    EvenlySpacedTransformedPositionBasis,
)
from surface_potential_analysis.basis.stacked_basis import (
    TupleBasis,
    TupleBasisLike,
    TupleBasisWithLengthLike,
)
from surface_potential_analysis.hamiltonian_builder.momentum_basis import (
    total_surface_hamiltonian,
)
from surface_potential_analysis.kernel.conversion import (
    convert_diagonal_kernel_to_basis,
    convert_noise_operator_list_to_basis,
)
from surface_potential_analysis.kernel.gaussian import (
    get_effective_gaussian_noise_kernel,
    get_temperature_corrected_effective_gaussian_noise_operators,
)
from surface_potential_analysis.operator.operator import as_operator
from surface_potential_analysis.potential.conversion import convert_potential_to_basis
from surface_potential_analysis.stacked_basis.build import (
    fundamental_stacked_basis_from_shape,
)
from surface_potential_analysis.stacked_basis.conversion import (
    stacked_basis_as_fundamental_momentum_basis,
    stacked_basis_as_fundamental_position_basis,
)
from surface_potential_analysis.wavepacket.get_eigenstate import (
    get_full_bloch_hamiltonian,
    get_full_wannier_hamiltonian,
    get_wannier_basis,
)
from surface_potential_analysis.wavepacket.localization import (
    Wannier90Options,
    get_localization_operator_wannier90,
)
from surface_potential_analysis.wavepacket.wavepacket import (
    BlochWavefunctionListWithEigenvaluesList,
    generate_wavepacket,
)

if TYPE_CHECKING:
    from surface_potential_analysis.basis.explicit_basis import (
        ExplicitStackedBasisWithLength,
    )
    from surface_potential_analysis.kernel.kernel import (
        SingleBasisNoiseKernel,
        SingleBasisNoiseOperatorList,
    )
    from surface_potential_analysis.operator.operator import SingleBasisOperator
    from surface_potential_analysis.potential.potential import Potential
<<<<<<< HEAD
=======
    from surface_potential_analysis.state_vector.state_vector import StateVector
>>>>>>> 987e2ff6
    from surface_potential_analysis.wavepacket.localization_operator import (
        LocalizationOperator,
    )

_L0Inv = TypeVar("_L0Inv", bound=int)
_L1Inv = TypeVar("_L1Inv", bound=int)


@dataclass
class PeriodicSystem:
    """Represents the properties of a 1D Periodic System."""

    id: str
    """A unique ID, for use in caching"""
    barrier_energy: float
    lattice_constant: float
    mass: float
    gamma: float

    @property
    def eta(self) -> float:  # noqa: D102, ANN101
        return 2 * self.mass * self.gamma


@dataclass
class SimulationConfig:
    """Configure the detail of the simulation."""

    shape: tuple[int]
    resolution: tuple[int]
    n_bands: int
    type: Literal["bloch", "wannier"]
    temperature: float


HYDROGEN_NICKEL_SYSTEM = PeriodicSystem(
    id="HNi",
    barrier_energy=2.5593864192e-20,
    lattice_constant=2.46e-10 / np.sqrt(2),
    mass=1.67e-27,
    gamma=0.2e12,
)

FREE_LITHIUM_SYSTEM = PeriodicSystem(
    id="LiFree",
    barrier_energy=0,
    lattice_constant=3.615e-10,
    mass=1.152414898e-26,
    gamma=1.2e12,
)


def get_potential(
    system: PeriodicSystem,
) -> Potential[TupleBasis[FundamentalTransformedPositionBasis1d[Literal[3]]]]:
    delta_x = np.sqrt(3) * system.lattice_constant / 2
    axis = FundamentalTransformedPositionBasis1d[Literal[3]](np.array([delta_x]), 3)
    vector = 0.25 * system.barrier_energy * np.array([2, -1, -1]) * np.sqrt(3)
    return {"basis": TupleBasis(axis), "data": vector}


def get_interpolated_potential(
    system: PeriodicSystem,
    resolution: tuple[_L0Inv],
) -> Potential[
    TupleBasisWithLengthLike[FundamentalTransformedPositionBasis[_L0Inv, Literal[1]]]
]:
    potential = get_potential(system)
    old = potential["basis"][0]
    basis = TupleBasis(
        TransformedPositionBasis1d[_L0Inv, Literal[3]](
            old.delta_x,
            old.n,
            resolution[0],
        ),
    )
    scaled_potential = potential["data"] * np.sqrt(resolution[0] / old.n)
    return convert_potential_to_basis(
        {"basis": basis, "data": scaled_potential},
        stacked_basis_as_fundamental_momentum_basis(basis),
    )


def get_extended_interpolated_potential(
    system: PeriodicSystem,
    shape: tuple[_L0Inv],
    resolution: tuple[_L1Inv],
) -> Potential[
    TupleBasisWithLengthLike[
        EvenlySpacedTransformedPositionBasis[_L1Inv, _L0Inv, Literal[0], Literal[1]]
    ]
]:
    interpolated = get_interpolated_potential(system, resolution)
    old = interpolated["basis"][0]
    basis = TupleBasis(
        EvenlySpacedTransformedPositionBasis[_L1Inv, _L0Inv, Literal[0], Literal[1]](
            old.delta_x * shape[0],
            n=old.n,
            step=shape[0],
            offset=0,
        ),
    )
    scaled_potential = interpolated["data"] * np.sqrt(basis.fundamental_n / old.n)

    return {"basis": basis, "data": scaled_potential}


def _get_full_hamiltonian(
    system: PeriodicSystem,
    shape: tuple[_L0Inv],
    resolution: tuple[_L0Inv],
    *,
    bloch_fraction: np.ndarray[tuple[Literal[1]], np.dtype[np.float64]] | None = None,
) -> SingleBasisOperator[
    TupleBasisWithLengthLike[FundamentalPositionBasis[int, Literal[1]]],
]:
    bloch_fraction = np.array([0]) if bloch_fraction is None else bloch_fraction

    potential = get_extended_interpolated_potential(system, shape, resolution)
    converted = convert_potential_to_basis(
        potential,
        stacked_basis_as_fundamental_position_basis(potential["basis"]),
    )
    return total_surface_hamiltonian(converted, system.mass, bloch_fraction)


def get_wavepacket(
    system: PeriodicSystem,
    config: SimulationConfig,
) -> BlochWavefunctionListWithEigenvaluesList[
    EvenlySpacedBasis[int, int, int],
    TupleBasisLike[FundamentalBasis[int]],
    TupleBasisWithLengthLike[FundamentalPositionBasis[int, Literal[1]]],
]:
    def hamiltonian_generator(
        bloch_fraction: np.ndarray[tuple[Literal[1]], np.dtype[np.float64]],
    ) -> SingleBasisOperator[
        TupleBasisWithLengthLike[FundamentalPositionBasis[int, Literal[1]]]
    ]:
        return _get_full_hamiltonian(
            system,
            (1,),
            config.resolution,
            bloch_fraction=bloch_fraction,
        )

    return generate_wavepacket(
        hamiltonian_generator,
        save_bands=EvenlySpacedBasis(config.n_bands, 1, 0),
        list_basis=fundamental_stacked_basis_from_shape(config.shape),
    )


def get_localisation_operator(
    wavefunctions: BlochWavefunctionListWithEigenvaluesList[
        EvenlySpacedBasis[int, int, int],
<<<<<<< HEAD
        TupleBasisLike[FundamentalBasis[int]],
        TupleBasisWithLengthLike[FundamentalPositionBasis[int, Literal[1]]],
    ],
) -> LocalizationOperator[
    TupleBasisLike[FundamentalBasis[int]],
=======
        StackedBasisLike[FundamentalBasis[int]],
        StackedBasisLike[FundamentalPositionBasis[int, Literal[1]]],
    ],
) -> LocalizationOperator[
    StackedBasisLike[FundamentalBasis[int]],
>>>>>>> 987e2ff6
    FundamentalBasis[int],
    EvenlySpacedBasis[int, int, int],
]:
    return get_localization_operator_wannier90(
        wavefunctions,
        options=Wannier90Options[FundamentalBasis[int]](
            projection={
<<<<<<< HEAD
                "basis": TupleBasis(
=======
                "basis": StackedBasis(
>>>>>>> 987e2ff6
                    FundamentalBasis[int](wavefunctions["basis"][0][0].n),
                ),
            },
        ),
    )


def get_hamiltonian(
    system: PeriodicSystem,
    config: SimulationConfig,
) -> SingleBasisOperator[ExplicitStackedBasisWithLength[Any, Any]]:
    wavefunctions = get_wavepacket(system, config)

    if config.type == "bloch":
        return as_operator(get_full_bloch_hamiltonian(wavefunctions))

    operator = get_localisation_operator(wavefunctions)
    return get_full_wannier_hamiltonian(wavefunctions, operator)


def get_noise_kernel(
    system: PeriodicSystem,
    config: SimulationConfig,
) -> SingleBasisNoiseKernel[ExplicitStackedBasisWithLength[Any, Any]]:
    hamiltonian = get_hamiltonian(system, config)

    kernel = get_effective_gaussian_noise_kernel(
        hamiltonian["basis"][0],
        system.eta,
        config.temperature,
    )

    return convert_diagonal_kernel_to_basis(kernel, hamiltonian["basis"])


def get_noise_operators(
    system: PeriodicSystem,
    config: SimulationConfig,
) -> SingleBasisNoiseOperatorList[
    FundamentalBasis[int],
    ExplicitStackedBasisWithLength[Any, Any],
]:
    hamiltonian = _get_full_hamiltonian(system, config.shape, config.resolution)
    operators = get_temperature_corrected_effective_gaussian_noise_operators(
        hamiltonian,
        system.eta,
        config.temperature,
    )

    actual_hamiltonian = get_hamiltonian(system, config)
    return convert_noise_operator_list_to_basis(operators, actual_hamiltonian["basis"])


def get_initial_state(
    system: PeriodicSystem,
    config: SimulationConfig,
) -> StateVector[ExplicitStackedBasisWithLength[Any, Any]]:
    wavefunctions = get_wavepacket(system, config)
    operator = get_localisation_operator(wavefunctions)
    basis = get_wannier_basis(wavefunctions, operator)
    data = np.zeros(basis.n, dtype=np.complex128)
    data[0] = 1
    return {
        "basis": basis,
        "data": data,
    }<|MERGE_RESOLUTION|>--- conflicted
+++ resolved
@@ -64,10 +64,7 @@
     )
     from surface_potential_analysis.operator.operator import SingleBasisOperator
     from surface_potential_analysis.potential.potential import Potential
-<<<<<<< HEAD
-=======
     from surface_potential_analysis.state_vector.state_vector import StateVector
->>>>>>> 987e2ff6
     from surface_potential_analysis.wavepacket.localization_operator import (
         LocalizationOperator,
     )
@@ -224,19 +221,11 @@
 def get_localisation_operator(
     wavefunctions: BlochWavefunctionListWithEigenvaluesList[
         EvenlySpacedBasis[int, int, int],
-<<<<<<< HEAD
         TupleBasisLike[FundamentalBasis[int]],
         TupleBasisWithLengthLike[FundamentalPositionBasis[int, Literal[1]]],
     ],
 ) -> LocalizationOperator[
     TupleBasisLike[FundamentalBasis[int]],
-=======
-        StackedBasisLike[FundamentalBasis[int]],
-        StackedBasisLike[FundamentalPositionBasis[int, Literal[1]]],
-    ],
-) -> LocalizationOperator[
-    StackedBasisLike[FundamentalBasis[int]],
->>>>>>> 987e2ff6
     FundamentalBasis[int],
     EvenlySpacedBasis[int, int, int],
 ]:
@@ -244,11 +233,7 @@
         wavefunctions,
         options=Wannier90Options[FundamentalBasis[int]](
             projection={
-<<<<<<< HEAD
                 "basis": TupleBasis(
-=======
-                "basis": StackedBasis(
->>>>>>> 987e2ff6
                     FundamentalBasis[int](wavefunctions["basis"][0][0].n),
                 ),
             },
@@ -311,7 +296,4 @@
     basis = get_wannier_basis(wavefunctions, operator)
     data = np.zeros(basis.n, dtype=np.complex128)
     data[0] = 1
-    return {
-        "basis": basis,
-        "data": data,
-    }+    return {"basis": basis, "data": data}