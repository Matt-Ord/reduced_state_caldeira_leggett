--- conflicted
+++ resolved
@@ -1,11 +1,7 @@
 from __future__ import annotations
 
-<<<<<<< HEAD
 import time
 from typing import TYPE_CHECKING, Any, cast
-=======
-from typing import TYPE_CHECKING
->>>>>>> bfe85539
 
 import numpy as np
 import scipy
@@ -15,28 +11,18 @@
     as_diagonal_kernel_from_full,
     as_diagonal_kernel_from_isotropic,
     as_full_kernel_from_diagonal,
-<<<<<<< HEAD
     as_isotropic_kernel_from_diagonal,
-=======
->>>>>>> bfe85539
     get_diagonal_kernel_from_diagonal_operators,
     get_full_kernel_from_operators,
 )
 from surface_potential_analysis.kernel.plot import (
     plot_diagonal_kernel_2d,
     plot_diagonal_kernel_truncation_error,
-<<<<<<< HEAD
     plot_isotropic_kernel_error,
-    plot_isotropic_noise_kernel_1d_x,
-    plot_kernel_2d,
-)
-from surface_potential_analysis.operator.operator import as_operator
-=======
     plot_isotropic_noise_kernel_1d_x,
     plot_isotropic_noise_kernel_2d_x,
     plot_kernel_2d,
 )
->>>>>>> bfe85539
 from surface_potential_analysis.operator.operator_list import (
     select_diagonal_operator,
     select_operator,
@@ -71,49 +57,15 @@
     get_hamiltonian,
     get_noise_kernel,
     get_noise_operators,
-<<<<<<< HEAD
     get_operators_fit_time,
     get_potential,
-    get_potential_1d,
-=======
-    get_potential,
->>>>>>> bfe85539
     get_temperature_corrected_noise_operators,
     get_true_noise_kernel,
 )
 
 if TYPE_CHECKING:
-<<<<<<< HEAD
     from matplotlib.lines import Line2D
-
-
-def plot_system_eigenstates(
-    system: PeriodicSystem,
-    config: SimulationConfig,
-) -> None:
-    """Plot the potential against position."""
-    potential = get_potential_1d(
-        system,
-        config.shape,
-        config.resolution,
-    )
-    fig, ax, _ = plot_potential_1d_x(potential)
-
-    hamiltonian = get_hamiltonian(system, config)
-    eigenvectors = calculate_eigenvectors_hermitian(hamiltonian)
-
-    ax1 = ax.twinx()
-    fig2, ax2 = plt.subplots()
-    for _i, state in enumerate(state_vector_list_into_iter(eigenvectors)):
-        plot_state_1d_x(state, ax=ax1)
-        plot_state_1d_k(state, ax=ax2)
-
-    fig.show()
-    fig2.show()
-    input()
-=======
     from surface_potential_analysis.types import SingleFlatIndexLike
->>>>>>> bfe85539
 
 
 def plot_basis_states(
@@ -272,11 +224,7 @@
     system: PeriodicSystem,
     config: SimulationConfig,
 ) -> None:
-<<<<<<< HEAD
-    potential = get_potential(system, config)
-=======
     potential = get_potential(system, config.shape, config.resolution)
->>>>>>> bfe85539
     fig, _, _ = plot_potential_2d_x(potential)
     fig.show()
     input()
@@ -290,11 +238,26 @@
 ) -> None:
     """Plot the noise operators generated."""
     operators = get_noise_operators(system, config)
-<<<<<<< HEAD
-    op = select_diagonal_operator(operators, idx=1)
-    fig1, ax1, _ = plot_operator_along_diagonal(as_operator(op), measure="real")
-    ax1.set_title("fitted noise operator")
-    fig1.show()
+    operator = select_diagonal_operator(operators, idx=idx)
+
+    for i in range(len(config.shape)):
+        fig, ax, _ = plot_diagonal_operator_along_diagonal_1d_x(
+            operator,
+            axes=(i,),
+            measure="real",
+        )
+        ax.set_title("fitted noise operator")
+        fig.show()
+
+    for i in range(len(config.shape)):
+        for j in range(i + 1, len(config.shape)):
+            fig, ax, _ = plot_diagonal_operator_along_diagonal_2d_x(
+                operator,
+                axes=(i, j),
+                measure="real",
+            )
+            ax.set_title("fitted noise operator")
+            fig.show()
     input()
 
 
@@ -307,19 +270,54 @@
     True kernel and the fitted kernel compared.
     """
     kernel_real = get_true_noise_kernel(system, config)
-    fig, ax, line1 = plot_isotropic_noise_kernel_1d_x(kernel_real)
-    line1.set_label("true noise, no temperature correction")
-    fig.show()
-
-    kernel_isotropic_fitted = get_noise_kernel(system, config)
-    fig, _, line2 = plot_isotropic_noise_kernel_1d_x(kernel_isotropic_fitted, ax=ax)
-    line2.set_label("fitted noise, no temperature correction")
-
-    ax.set_title(
-        f"noise kernel, fit method = {config.fit_method}, n = {config.n_polynomial}, temperature = {config.temperature}",
-    )
-    ax.legend()
-    fig.show()
+    kernel_fitted = get_noise_kernel(system, config)
+
+    for i in range(len(config.shape)):
+        fig, ax, line1 = plot_isotropic_noise_kernel_1d_x(kernel_real, axes=(i,))
+        line1.set_label("actual noise")
+        fig.show()
+
+        fig, _, line2 = plot_isotropic_noise_kernel_1d_x(
+            kernel_fitted,
+            axes=(i,),
+            ax=ax,
+        )
+        line2.set_linestyle("--")
+        line2.set_label("fitted noise")
+
+        ax.set_title(
+            f"noise kernel, fit method = {config.fit_method}, "
+            f"n = {config.n_polynomial}, "
+            f"temperature = {config.temperature}",
+        )
+        ax.legend()
+        fig.show()
+
+    for i in range(len(config.shape)):
+        for j in range(i + 1, len(config.shape)):
+            fig, ax, line1 = plot_isotropic_noise_kernel_2d_x(kernel_real, axes=(i, j))
+            line1.set_label("actual noise")
+            fig.show()
+
+            ax.set_title("True kernel in 2d")
+
+            fig, ax, line2 = plot_isotropic_noise_kernel_2d_x(
+                kernel_fitted,
+                axes=(i, j),
+            )
+            line2.set_linestyle("--")
+            line2.set_label("fitted noise")
+
+            ax.set_title("Fitted kernel in 2d")
+            ax.legend()
+            fig.show()
+
+    operators = get_noise_operators(system, config)
+    diagonal = get_diagonal_kernel_from_diagonal_operators(operators)
+    fig, ax, _ = plot_diagonal_kernel_2d(diagonal)
+    ax.set_title("Full noise kernel")
+    fig.show()
+
     input()
 
 
@@ -362,7 +360,7 @@
 
     def _get_complexity(x, a):
         match config.fit_method:
-            case "poly fit" | "explicit polynomial":
+            case "fitted polynomial" | "explicit polynomial":
                 return a * x / x
             case "fft":
                 return a * x * np.log(x)
@@ -379,7 +377,7 @@
         ),
     )
     match config.fit_method:
-        case "poly fit" | "explicit polynomial":
+        case "fitted polynomial" | "explicit polynomial":
             plt.plot(
                 n_data_pts,
                 _get_complexity(n_data_pts, popt[0]),
@@ -439,7 +437,7 @@
         match config.fit_method:
             case "eigenvalue" | "fft":
                 return a * x / x
-            case "poly fit" | "explicit polynomial":
+            case "fitted polynomial" | "explicit polynomial":
                 return a * x**3
 
     popt, _ = cast(
@@ -461,7 +459,7 @@
                 label=f"complexity {popt[0]}",
                 linestyle="none",
             )
-        case "poly fit" | "explicit polynomial":
+        case "fitted polynomial" | "explicit polynomial":
             plt.plot(
                 n_range,
                 _get_complexity(n_range, popt[0]),
@@ -516,86 +514,6 @@
     )
     ax.set_ylabel("Percentage Error, %")
     ax.legend()
-=======
-    operator = select_diagonal_operator(operators, idx=idx)
-
-    for i in range(len(config.shape)):
-        fig, ax, _ = plot_diagonal_operator_along_diagonal_1d_x(
-            operator,
-            axes=(i,),
-            measure="real",
-        )
-        ax.set_title("fitted noise operator")
-        fig.show()
-
-    for i in range(len(config.shape)):
-        for j in range(i + 1, len(config.shape)):
-            fig, ax, _ = plot_diagonal_operator_along_diagonal_2d_x(
-                operator,
-                axes=(i, j),
-                measure="real",
-            )
-            ax.set_title("fitted noise operator")
-            fig.show()
-    input()
-
-
-def plot_noise_kernel(
-    system: PeriodicSystem,
-    config: SimulationConfig,
-) -> None:
-    """Plot 1d isotropic noise kernel.
-
-    True kernel and the fitted kernel compared.
-    """
-    kernel_real = get_true_noise_kernel(system, config)
-    kernel_fitted = get_noise_kernel(system, config)
-
-    for i in range(len(config.shape)):
-        fig, ax, line1 = plot_isotropic_noise_kernel_1d_x(kernel_real, axes=(i,))
-        line1.set_label("actual noise")
-        fig.show()
-
-        fig, _, line2 = plot_isotropic_noise_kernel_1d_x(
-            kernel_fitted,
-            axes=(i,),
-            ax=ax,
-        )
-        line2.set_linestyle("--")
-        line2.set_label("fitted noise")
-
-        ax.set_title(
-            f"noise kernel, fit method = {config.fit_method}, "
-            f"n = {config.n_polynomial}, "
-            f"temperature = {config.temperature}",
-        )
-        ax.legend()
-        fig.show()
-
-    for i in range(len(config.shape)):
-        for j in range(i + 1, len(config.shape)):
-            fig, ax, line1 = plot_isotropic_noise_kernel_2d_x(kernel_real, axes=(i, j))
-            line1.set_label("actual noise")
-            fig.show()
-
-            ax.set_title("True kernel in 2d")
-
-            fig, ax, line2 = plot_isotropic_noise_kernel_2d_x(
-                kernel_fitted,
-                axes=(i, j),
-            )
-            line2.set_linestyle("--")
-            line2.set_label("fitted noise")
-
-            ax.set_title("Fitted kernel in 2d")
-            ax.legend()
-            fig.show()
-
-    operators = get_noise_operators(system, config)
-    diagonal = get_diagonal_kernel_from_diagonal_operators(operators)
-    fig, ax, _ = plot_diagonal_kernel_2d(diagonal)
-    ax.set_title("Full noise kernel")
->>>>>>> bfe85539
     fig.show()
 
     input()