--- conflicted
+++ resolved
@@ -127,7 +127,6 @@
     gamma=1.2e12,
 )
 
-<<<<<<< HEAD
 SODIUM_COPPER_SYSTEM = PeriodicSystem(
     id="NaCu",
     barrier_energy=55,  # meV
@@ -144,8 +143,6 @@
     gamma=1.2e12,
 )
 
-=======
->>>>>>> 489eaf05
 
 def get_potential(
     system: PeriodicSystem,
@@ -322,19 +319,11 @@
 def get_localisation_operator(
     wavefunctions: BlochWavefunctionListWithEigenvaluesList[
         EvenlySpacedBasis[int, int, int],
-<<<<<<< HEAD
-        StackedBasisLike[FundamentalBasis[int]],
-        StackedBasisLike[FundamentalPositionBasis[int, Literal[1]]],
-    ],
-) -> LocalizationOperator[
-    StackedBasisLike[FundamentalBasis[int]],
-=======
         TupleBasisLike[FundamentalBasis[int]],
         TupleBasisWithLengthLike[FundamentalPositionBasis[int, Literal[1]]],
     ],
 ) -> LocalizationOperator[
     TupleBasisLike[FundamentalBasis[int]],
->>>>>>> 489eaf05
     FundamentalBasis[int],
     EvenlySpacedBasis[int, int, int],
 ]:
@@ -342,11 +331,7 @@
         wavefunctions,
         options=Wannier90Options[FundamentalBasis[int]](
             projection={
-<<<<<<< HEAD
-                "basis": StackedBasis(
-=======
                 "basis": TupleBasis(
->>>>>>> 489eaf05
                     FundamentalBasis[int](wavefunctions["basis"][0][0].n),
                 ),
             },
@@ -409,11 +394,4 @@
     basis = get_wannier_basis(wavefunctions, operator)
     data = np.zeros(basis.n, dtype=np.complex128)
     data[0] = 1
-<<<<<<< HEAD
-    return {
-        "basis": basis,
-        "data": data,
-    }
-=======
-    return {"basis": basis, "data": data}
->>>>>>> 489eaf05
+    return {"basis": basis, "data": data}