from __future__ import annotations

from pathlib import Path
from typing import TYPE_CHECKING, Any, Literal

import numpy as np
from scipy.constants import hbar
from surface_potential_analysis.basis.time_basis_like import EvenlySpacedTimeBasis
from surface_potential_analysis.dynamics.stochastic_schrodinger.solve import (
    solve_stochastic_schrodinger_equation_rust_banded,
)
from surface_potential_analysis.operator.operator import SingleBasisOperator
from surface_potential_analysis.operator.operator_list import (
    select_operator,
)
from surface_potential_analysis.state_vector.state_vector_list import (
    StateVectorList,
)
from surface_potential_analysis.util.decorators import npy_cached_dict, timed

from .system import (
    PeriodicSystem,
    SimulationConfig,
    get_hamiltonian,
    get_initial_state,
    get_noise_operators,
)

if TYPE_CHECKING:
    from surface_potential_analysis.basis.basis import (
        FundamentalBasis,
    )
<<<<<<< HEAD
    from surface_potential_analysis.basis.stacked_basis import (
        StackedBasisLike,
    )
=======
    from surface_potential_analysis.basis.explicit_basis import (
        ExplicitStackedBasisWithLength,
    )
    from surface_potential_analysis.basis.stacked_basis import (
        TupleBasisLike,
    )
>>>>>>> 489eaf05
    from surface_potential_analysis.state_vector.state_vector_list import (
        StateVectorList,
    )


def _get_stochastic_evolution_cache(
    system: PeriodicSystem,
    config: SimulationConfig,
    *,
    n: int,
    step: int,
    dt_ratio: float = 500,
) -> Path:
    return Path(
        f"examples/data/{system.id}/stochastic.{config.shape[0]}.{config.n_bands}.{n}.{step}.{dt_ratio}.milsten.0.npz",
    )


@npy_cached_dict(
    _get_stochastic_evolution_cache,
    load_pickle=True,
)
@timed
def get_stochastic_evolution(
    system: PeriodicSystem,
    config: SimulationConfig,
    *,
    n: int,
    step: int,
    dt_ratio: float = 500,
) -> StateVectorList[
    TupleBasisLike[
        FundamentalBasis[Literal[1]],
        EvenlySpacedTimeBasis[int, int, int],
    ],
    ExplicitStackedBasisWithLength[Any, Any],
]:
    hamiltonian = get_hamiltonian(system, config)

    initial_state = get_initial_state(system, config)
    dt = hbar / (np.max(np.abs(hamiltonian["data"])) * dt_ratio)
    times = EvenlySpacedTimeBasis(n, step, 0, n * step * dt)

    operators = get_noise_operators(system, config)
    operator_list = list[SingleBasisOperator[Any]]()
    args = np.argsort(np.abs(operators["eigenvalue"]))[::-1]

    print(operators["basis"])  # noqa: T201
    print("Collapse Operators")  # noqa: T201
    print("------------------")  # noqa: T201
    for idx in args[1:7]:
        operator = select_operator(
            operators,
            idx=idx,
        )
        print(operators["eigenvalue"][idx])  # noqa: T201
        operator["data"] *= np.lib.scimath.sqrt(operators["eigenvalue"][idx] * hbar)

        print(np.max(np.abs(operator["data"])) ** 2)  # noqa: T201
        operator_list.append(operator)

    print("")  # noqa: T201
    print("Coherent Operator")  # noqa: T201
    print("------------------")  # noqa: T201
    print(np.max(np.abs(hamiltonian["data"])))  # noqa: T201
    ## This is roughly the number of timesteps per full rotation of phase
    ## should be much less than 1...
    print(times.fundamental_dt * np.max(np.abs(hamiltonian["data"])) / hbar)  # noqa: T201

    return solve_stochastic_schrodinger_equation_rust_banded(
        initial_state,
        times,
        hamiltonian,
        operator_list,
        method="Order2ExplicitWeak",
    )<|MERGE_RESOLUTION|>--- conflicted
+++ resolved
@@ -30,18 +30,12 @@
     from surface_potential_analysis.basis.basis import (
         FundamentalBasis,
     )
-<<<<<<< HEAD
-    from surface_potential_analysis.basis.stacked_basis import (
-        StackedBasisLike,
-    )
-=======
     from surface_potential_analysis.basis.explicit_basis import (
         ExplicitStackedBasisWithLength,
     )
     from surface_potential_analysis.basis.stacked_basis import (
         TupleBasisLike,
     )
->>>>>>> 489eaf05
     from surface_potential_analysis.state_vector.state_vector_list import (
         StateVectorList,
     )
