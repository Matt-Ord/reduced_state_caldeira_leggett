--- conflicted
+++ resolved
@@ -4,16 +4,6 @@
 
 import numpy as np
 from matplotlib import pyplot as plt
-<<<<<<< HEAD
-from surface_potential_analysis.basis.explicit_basis import (
-    explicit_stacked_basis_as_fundamental,
-)
-from surface_potential_analysis.basis.stacked_basis import (
-    StackedBasis,
-    StackedBasisLike,
-)
-=======
->>>>>>> 489eaf05
 from surface_potential_analysis.kernel.kernel import as_diagonal_kernel, as_noise_kernel
 from surface_potential_analysis.kernel.kernel import (
     get_noise_kernel as get_noise_kernel_generic,
@@ -23,34 +13,21 @@
     plot_kernel_truncation_error,
 )
 from surface_potential_analysis.kernel.plot import plot_kernel as plot_kernel_generic
-from surface_potential_analysis.operator.conversion import convert_operator_to_basis
 from surface_potential_analysis.operator.operator_list import select_operator
 from surface_potential_analysis.operator.plot import (
     plot_eigenstate_occupations,
     plot_operator_2d,
     plot_operator_along_diagonal,
-<<<<<<< HEAD
 )
 from surface_potential_analysis.potential.plot import (
     plot_potential_1d_x,
     plot_potential_2d_x,
 )
-from surface_potential_analysis.state_vector.conversion import (
-    convert_state_vector_list_to_basis,
-    convert_state_vector_to_basis,
-)
-=======
-)
-from surface_potential_analysis.potential.plot import plot_potential_1d_x
->>>>>>> 489eaf05
 from surface_potential_analysis.state_vector.eigenstate_calculation import (
     calculate_eigenvectors_hermitian,
 )
 from surface_potential_analysis.state_vector.plot import (
-<<<<<<< HEAD
     animate_state_3d_x,
-=======
->>>>>>> 489eaf05
     animate_state_over_list_1d_x,
     plot_average_band_occupation,
     plot_state_1d_k,
@@ -211,16 +188,8 @@
     line.set_linewidth(3)
 
     states = get_stochastic_evolution(system, config, n=n, step=step, dt_ratio=dt_ratio)
-<<<<<<< HEAD
-    converted = convert_state_vector_list_to_basis(
-        states,
-        explicit_stacked_basis_as_fundamental(states["basis"][1]),
-    )
-    _fig, _, _animnation_ = animate_state_over_list_1d_x(converted, ax=ax.twinx())
-=======
-
-    _fig, _, _animnation_ = animate_state_over_list_1d_x(states, ax=ax.twinx())
->>>>>>> 489eaf05
+
+    _fig, _, _animnation = animate_state_over_list_1d_x(states, ax=ax.twinx())
 
     fig.show()
     input()
@@ -258,15 +227,7 @@
 
 def plot_initial_state(system: PeriodicSystem, config: SimulationConfig) -> None:
     initial = get_initial_state(system, config)
-<<<<<<< HEAD
-    converted = convert_state_vector_to_basis(
-        initial,
-        explicit_stacked_basis_as_fundamental(initial["basis"]),
-    )
-    fig, _ax, _ = plot_state_1d_x(converted)
-=======
     fig, _ax, _ = plot_state_1d_x(initial)
->>>>>>> 489eaf05
 
     fig.show()
     input()
@@ -275,13 +236,9 @@
 def plot_noise_operator(
     system: PeriodicSystem,
     config: SimulationConfig,
-<<<<<<< HEAD
-    temperature: float,
-) -> None:
-    operator = select_operator(get_noise_operators(system, config, temperature), 0)
-    basis = explicit_stacked_basis_as_fundamental(operator["basis"][0])
-    converted = convert_operator_to_basis(operator, StackedBasis(basis, basis))
-    fig, _ax, _ = plot_operator_along_diagonal(converted)
+) -> None:
+    operator = select_operator(get_noise_operators(system, config), 0)
+    fig, _ax, _ = plot_operator_along_diagonal(operator)
 
     fig.show()
     input()
@@ -306,16 +263,8 @@
     potential = get_2d_111_potential(system, config.resolution)
     fig, ax, _ = plot_potential_2d_x(potential)
     states = get_stochastic_evolution(system, config, n=n, step=step, dt_ratio=dt_ratio)
-    converted = convert_state_vector_list_to_basis(
-        states,
-        explicit_stacked_basis_as_fundamental(states["basis"][1]),
-    )
-    _fig, _, _animnation_ = animate_state_3d_x(converted, ax=ax.twinx())
-=======
-) -> None:
-    operator = select_operator(get_noise_operators(system, config), 0)
-    fig, _ax, _ = plot_operator_along_diagonal(operator)
->>>>>>> 489eaf05
+
+    _fig, _, _animnation = animate_state_3d_x(states, ax=ax.twinx())
 
     fig.show()
     input()