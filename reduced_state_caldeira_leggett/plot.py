from __future__ import annotations

import numpy as np
from matplotlib import pyplot as plt
from surface_potential_analysis.kernel.kernel import as_diagonal_kernel, as_noise_kernel
from surface_potential_analysis.kernel.kernel import (
    get_noise_kernel as get_noise_kernel_generic,
)
from surface_potential_analysis.kernel.plot import (
    plot_diagonal_kernel,
    plot_kernel_truncation_error,
)
from surface_potential_analysis.kernel.plot import plot_kernel as plot_kernel_generic
from surface_potential_analysis.operator.operator_list import select_operator
from surface_potential_analysis.operator.plot import (
    plot_eigenstate_occupations,
    plot_operator_2d,
    plot_operator_along_diagonal,
)
from surface_potential_analysis.potential.plot import (
    plot_potential_1d_x,
    plot_potential_2d_x,
)
from surface_potential_analysis.state_vector.eigenstate_calculation import (
    calculate_eigenvectors_hermitian,
)
from surface_potential_analysis.state_vector.plot import (
    animate_state_3d_x,
    animate_state_over_list_1d_x,
    plot_average_band_occupation,
    plot_state_1d_k,
    plot_state_1d_x,
)
from surface_potential_analysis.state_vector.state_vector_list import (
    state_vector_list_into_iter,
)

from reduced_state_caldeira_leggett.dynamics import (
    get_initial_state,
    get_stochastic_evolution,
)
from reduced_state_caldeira_leggett.system import (
    PeriodicSystem,
    SimulationConfig,
<<<<<<< HEAD
=======
    get_2d_111_potential,
    get_extended_interpolated_potential,
>>>>>>> d5023e23
    get_hamiltonian,
    get_noise_kernel,
    get_noise_operators,
    get_potential_1d,
    get_potential_2d,
)


def plot_system_eigenstates(
    system: PeriodicSystem,
    config: SimulationConfig,
) -> None:
    """Plot the potential against position."""
    potential = get_potential_1d(
        system,
        config.shape,
        config.resolution,
    )
    fig, ax, _ = plot_potential_1d_x(potential)

    hamiltonian = get_hamiltonian(system, config)
    eigenvectors = calculate_eigenvectors_hermitian(hamiltonian)

    ax1 = ax.twinx()
    fig2, ax2 = plt.subplots()
    for _i, state in enumerate(state_vector_list_into_iter(eigenvectors)):
        plot_state_1d_x(state, ax=ax1)
        plot_state_1d_k(state, ax=ax2)

    fig.show()
    fig2.show()
    input()


def plot_basis_states(
    system: PeriodicSystem,
    config: SimulationConfig,
) -> None:
    """Plot the potential against position."""
    potential = get_potential_1d(
        system,
        config.shape,
        config.resolution,
    )
    fig, ax, line = plot_potential_1d_x(potential)
    line.set_color("black")
    line.set_linewidth(3)

    hamiltonian = get_hamiltonian(system, config)
    states = hamiltonian["basis"][0].vectors

    ax1 = ax.twinx()
    fig2, ax2 = plt.subplots()
    for i, state in enumerate(state_vector_list_into_iter(states)):
        _, _, line = plot_state_1d_x(state, ax=ax1)
        line.set_label(f"state {i}")

        plot_state_1d_k(state, ax=ax2)

    fig.show()
    fig2.show()
    input()


def plot_thermal_occupation(
    system: PeriodicSystem,
    config: SimulationConfig,
) -> None:
    hamiltonian = get_hamiltonian(system, config)
    fig, _, _ = plot_eigenstate_occupations(hamiltonian, 150)

    fig.show()
    input()


def plot_kernel(
    system: PeriodicSystem,
    config: SimulationConfig,
) -> None:
    kernel = get_noise_kernel(system, config)
    diagonal = as_diagonal_kernel(kernel)

    fig, _, _ = plot_diagonal_kernel(diagonal)
    fig.show()

    fig, _, _ = plot_kernel_generic(as_noise_kernel(diagonal))
    fig.show()

    fig, _ = plot_kernel_truncation_error(kernel)
    fig.show()

    corrected_operators = get_noise_operators(system, config)
    kernel_full = get_noise_kernel_generic(corrected_operators)

    fig, _, _ = plot_kernel_generic(kernel_full)
    fig.show()

    diagonal = as_diagonal_kernel(kernel_full)
    fig, _, _ = plot_diagonal_kernel(diagonal)
    fig.show()

    input()


def plot_lindblad_operator(
    system: PeriodicSystem,
    config: SimulationConfig,
) -> None:
    operators = get_noise_operators(system, config)

    args = np.argsort(np.abs(operators["eigenvalue"]))[::-1]

    for idx in args[:10]:
        operator = select_operator(operators, idx=idx)

        fig, ax, _ = plot_operator_2d(operator)
        ax.set_title("Operator")
        fig.show()

    input()


def plot_state_against_t(
    system: PeriodicSystem,
    config: SimulationConfig,
    *,
    n: int,
    step: int,
    dt_ratio: float = 500,
) -> None:
    potential = get_potential_1d(
        system,
        config.shape,
        config.resolution,
    )
    fig, ax, line = plot_potential_1d_x(potential)
    line.set_color("black")
    line.set_linewidth(3)

    states = get_stochastic_evolution(system, config, n=n, step=step, dt_ratio=dt_ratio)

    _fig, _, _animnation_ = animate_state_over_list_1d_x(states, ax=ax.twinx())

    fig.show()
    input()


def plot_stochastic_occupation(
    system: PeriodicSystem,
    config: SimulationConfig,
    *,
    dt_ratio: float = 500,
    n: int = 800,
    step: int = 4000,
) -> None:
    states = get_stochastic_evolution(
        system,
        config,
        n=n,
        step=step,
        dt_ratio=dt_ratio,
    )
    hamiltonian = get_hamiltonian(system, config)

    fig2, ax2, line = plot_average_band_occupation(hamiltonian, states)

    for ax in [ax2]:
        _, _, line = plot_eigenstate_occupations(hamiltonian, 150, ax=ax)
        line.set_linestyle("--")
        line.set_label("Expected")

        ax.legend([line], ["Boltzmann occupation"])

    fig2.show()
    input()


def plot_initial_state(system: PeriodicSystem, config: SimulationConfig) -> None:
    initial = get_initial_state(system, config)
    fig, _ax, _ = plot_state_1d_x(initial)

    fig.show()
    input()


def plot_noise_operator(
    system: PeriodicSystem,
    config: SimulationConfig,
) -> None:
    operator = select_operator(get_noise_operators(system, config), 0)
    fig, _ax, _ = plot_operator_along_diagonal(operator)

    fig.show()
    input()


def plot_2d_111_potential(
    system: PeriodicSystem,
    config: SimulationConfig,
) -> None:
<<<<<<< HEAD
    potential = get_potential_2d(system, config.shape, config.resolution)
    fig, _, _ = plot_potential_2d_x(potential)

    fig.show()

    fig.show()
    input()


def plot_2d_111_state_against_t(
    system: PeriodicSystem,
    config: SimulationConfig,
    *,
    n: int,
    step: int,
    dt_ratio: float = 500,
) -> None:
    potential = get_potential_2d(system, config.shape, config.resolution)
    fig, ax, _ = plot_potential_2d_x(potential)
    states = get_stochastic_evolution(system, config, n=n, step=step, dt_ratio=dt_ratio)
    _fig, _, _animation_ = animate_state_3d_x(states, ax=ax.twinx())
=======
    potential = get_2d_111_potential(system, config.shape, config.resolution)
    fig, _, _ = plot_potential_2d_x(potential)
>>>>>>> d5023e23
    fig.show()
    input()<|MERGE_RESOLUTION|>--- conflicted
+++ resolved
@@ -25,7 +25,6 @@
     calculate_eigenvectors_hermitian,
 )
 from surface_potential_analysis.state_vector.plot import (
-    animate_state_3d_x,
     animate_state_over_list_1d_x,
     plot_average_band_occupation,
     plot_state_1d_k,
@@ -42,11 +41,6 @@
 from reduced_state_caldeira_leggett.system import (
     PeriodicSystem,
     SimulationConfig,
-<<<<<<< HEAD
-=======
-    get_2d_111_potential,
-    get_extended_interpolated_potential,
->>>>>>> d5023e23
     get_hamiltonian,
     get_noise_kernel,
     get_noise_operators,
@@ -247,31 +241,10 @@
     system: PeriodicSystem,
     config: SimulationConfig,
 ) -> None:
-<<<<<<< HEAD
     potential = get_potential_2d(system, config.shape, config.resolution)
     fig, _, _ = plot_potential_2d_x(potential)
 
     fig.show()
 
     fig.show()
-    input()
-
-
-def plot_2d_111_state_against_t(
-    system: PeriodicSystem,
-    config: SimulationConfig,
-    *,
-    n: int,
-    step: int,
-    dt_ratio: float = 500,
-) -> None:
-    potential = get_potential_2d(system, config.shape, config.resolution)
-    fig, ax, _ = plot_potential_2d_x(potential)
-    states = get_stochastic_evolution(system, config, n=n, step=step, dt_ratio=dt_ratio)
-    _fig, _, _animation_ = animate_state_3d_x(states, ax=ax.twinx())
-=======
-    potential = get_2d_111_potential(system, config.shape, config.resolution)
-    fig, _, _ = plot_potential_2d_x(potential)
->>>>>>> d5023e23
-    fig.show()
     input()