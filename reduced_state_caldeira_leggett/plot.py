from __future__ import annotations

from typing import TYPE_CHECKING, Any, TypeVar

import numpy as np
from matplotlib import pyplot as plt
from surface_potential_analysis.basis.stacked_basis import TupleBasisWithLengthLike
from surface_potential_analysis.kernel.gaussian import (
    get_effective_gaussian_parameters,
    get_gaussian_isotropic_noise_kernel,
)
from surface_potential_analysis.kernel.kernel import (
    IsotropicNoiseKernel,
    as_diagonal_kernel,
    as_isotropic_kernel,
    as_noise_kernel,
    get_diagonal_noise_kernel,
)
from surface_potential_analysis.kernel.kernel import (
    get_noise_kernel as get_noise_kernel_generic,
)
from surface_potential_analysis.kernel.plot import (
    plot_diagonal_kernel,
    plot_kernel_truncation_error,
)
from surface_potential_analysis.kernel.plot import plot_kernel as plot_kernel_generic
from surface_potential_analysis.operator.operator import as_operator
from surface_potential_analysis.operator.operator_list import (
    select_operator,
    select_operator_diagonal,
)
from surface_potential_analysis.operator.plot import (
    plot_eigenstate_occupations,
    plot_operator_2d,
    plot_operator_along_diagonal,
)
from surface_potential_analysis.potential.plot import (
    plot_potential_1d_x,
    plot_potential_2d_x,
)
<<<<<<< HEAD
from surface_potential_analysis.stacked_basis.conversion import (
    stacked_basis_as_fundamental_position_basis,
)
from surface_potential_analysis.stacked_basis.util import get_x_coordinates_in_axes
from surface_potential_analysis.state_vector.conversion import (
    convert_state_vector_list_to_basis,
)
=======
>>>>>>> e0f475b8
from surface_potential_analysis.state_vector.eigenstate_calculation import (
    calculate_eigenvectors_hermitian,
)
from surface_potential_analysis.state_vector.plot import (
    animate_state_over_list_1d_x,
    plot_average_band_occupation,
    plot_state_1d_k,
    plot_state_1d_x,
)
from surface_potential_analysis.state_vector.state_vector_list import (
    state_vector_list_into_iter,
)
from surface_potential_analysis.util.plot import Scale, build_animation, plot_data_1d
from surface_potential_analysis.util.util import (
    Measure,
    get_data_in_axes,
    get_measured_data,
)

from reduced_state_caldeira_leggett.dynamics import (
    get_initial_state,
    get_stochastic_evolution,
)
from reduced_state_caldeira_leggett.system import (
    PeriodicSystem,
    SimulationConfig,
<<<<<<< HEAD
    _get_full_hamiltonian,
    get_2d_111_potential,
    get_extended_interpolated_potential,
=======
>>>>>>> e0f475b8
    get_hamiltonian,
    get_lorentzian_isotropic_noise_kernel,
    get_noise_kernel,
    get_noise_operators,
<<<<<<< HEAD
    solve_linear_general_isotropic_noise,
    solve_linear_lorentzian_isotropic_noise,
=======
    get_potential_1d,
    get_potential_2d,
>>>>>>> e0f475b8
)

if TYPE_CHECKING:
    from matplotlib.animation import ArtistAnimation
    from matplotlib.axes import Axes
    from matplotlib.figure import Figure
    from surface_potential_analysis.basis.stacked_basis import TupleBasisLike
    from surface_potential_analysis.state_vector.state_vector import StateVector
    from surface_potential_analysis.types import SingleStackedIndexLike


def plot_system_eigenstates(
    system: PeriodicSystem,
    config: SimulationConfig,
) -> None:
    """Plot the potential against position."""
    potential = get_potential_1d(
        system,
        config.shape,
        config.resolution,
    )
    fig, ax, _ = plot_potential_1d_x(potential)

    hamiltonian = get_hamiltonian(system, config)
    eigenvectors = calculate_eigenvectors_hermitian(hamiltonian)

    ax1 = ax.twinx()
    fig2, ax2 = plt.subplots()
    for _i, state in enumerate(state_vector_list_into_iter(eigenvectors)):
        plot_state_1d_x(state, ax=ax1)
        plot_state_1d_k(state, ax=ax2)

    fig.show()
    fig2.show()
    input()


def plot_basis_states(
    system: PeriodicSystem,
    config: SimulationConfig,
) -> None:
    """Plot the potential against position."""
    potential = get_potential_1d(
        system,
        config.shape,
        config.resolution,
    )
    fig, ax, line = plot_potential_1d_x(potential)
    line.set_color("black")
    line.set_linewidth(3)

    hamiltonian = get_hamiltonian(system, config)
    states = hamiltonian["basis"][0].vectors

    ax1 = ax.twinx()
    fig2, ax2 = plt.subplots()
    for i, state in enumerate(state_vector_list_into_iter(states)):
        _, _, line = plot_state_1d_x(state, ax=ax1)
        line.set_label(f"state {i}")

        plot_state_1d_k(state, ax=ax2)

    fig.show()
    fig2.show()
    input()


def plot_thermal_occupation(
    system: PeriodicSystem,
    config: SimulationConfig,
) -> None:
    hamiltonian = get_hamiltonian(system, config)
    fig, _, _ = plot_eigenstate_occupations(hamiltonian, 150)

    fig.show()
    input()


def plot_kernel(
    system: PeriodicSystem,
    config: SimulationConfig,
) -> None:
    kernel = get_noise_kernel(system, config)
    diagonal = as_diagonal_kernel(kernel)

    fig, _, _ = plot_diagonal_kernel(diagonal)
    fig.show()
    input()

    fig, _, _ = plot_kernel_generic(as_noise_kernel(diagonal))
    fig.show()

    fig, _ = plot_kernel_truncation_error(kernel)
    fig.show()

    corrected_operators = get_noise_operators(system, config)
    kernel_full = get_noise_kernel_generic(corrected_operators)

    fig, _, _ = plot_kernel_generic(kernel_full)
    fig.show()

    diagonal = as_diagonal_kernel(kernel_full)
    fig, _, _ = plot_diagonal_kernel(diagonal)
    fig.show()

    input()


def plot_lindblad_operator(
    system: PeriodicSystem,
    config: SimulationConfig,
) -> None:
    operators = get_noise_operators(system, config)

    args = np.argsort(np.abs(operators["eigenvalue"]))[::-1]

    for idx in args[:10]:
        operator = select_operator(operators, idx=idx)

        fig, ax, _ = plot_operator_2d(operator)
        ax.set_title("Operator")
        fig.show()

    input()


def plot_state_against_t(
    system: PeriodicSystem,
    config: SimulationConfig,
    *,
    n: int,
    step: int,
    dt_ratio: float = 500,
) -> None:
    potential = get_potential_1d(
        system,
        config.shape,
        config.resolution,
    )
    fig, ax, line = plot_potential_1d_x(potential)
    line.set_color("black")
    line.set_linewidth(3)

    states = get_stochastic_evolution(system, config, n=n, step=step, dt_ratio=dt_ratio)

    _fig, _, _animnation_ = animate_state_over_list_1d_x(states, ax=ax.twinx())

    fig.show()
    input()


def plot_stochastic_occupation(
    system: PeriodicSystem,
    config: SimulationConfig,
    *,
    dt_ratio: float = 500,
    n: int = 800,
    step: int = 4000,
) -> None:
    states = get_stochastic_evolution(
        system,
        config,
        n=n,
        step=step,
        dt_ratio=dt_ratio,
    )
    hamiltonian = get_hamiltonian(system, config)

    fig2, ax2, line = plot_average_band_occupation(hamiltonian, states)

    for ax in [ax2]:
        _, _, line = plot_eigenstate_occupations(hamiltonian, 150, ax=ax)
        line.set_linestyle("--")
        line.set_label("Expected")

        ax.legend([line], ["Boltzmann occupation"])

    fig2.show()
    input()


def plot_initial_state(system: PeriodicSystem, config: SimulationConfig) -> None:
    initial = get_initial_state(system, config)
    fig, _ax, _ = plot_state_1d_x(initial)

    fig.show()
    input()


def plot_noise_operator(
    system: PeriodicSystem,
    config: SimulationConfig,
) -> None:
    operator = select_operator(get_noise_operators(system, config), 0)
    fig, _ax, _ = plot_operator_along_diagonal(operator)

    fig.show()
    input()


def plot_2d_111_potential(
    system: PeriodicSystem,
    config: SimulationConfig,
) -> None:
<<<<<<< HEAD
    potential = get_2d_111_potential(system, config.shape, config.resolution)
    fig, _, _ = plot_potential_2d_x(potential)
    fig.show()
    input()


_L0Inv = TypeVar("_L0Inv", bound=int)


def animate_data_2d_x(
    basis: TupleBasisLike[*tuple[Any, ...]],
    data: np.ndarray[tuple[_L0Inv], np.dtype[np.complex128]],
    axes: tuple[int, int] = (0, 1),
    idx: SingleStackedIndexLike | None = None,
    *,
    ax: Axes | None = None,
    scale: Scale = "linear",
    clim: tuple[float | None, float | None] = (None, None),
    measure: Measure = "abs",
) -> tuple[Figure, Axes, ArtistAnimation]:
    idx = tuple(0 for _ in range(basis.ndim - len(axes))) if idx is None else idx
    clim = (0.0, clim[1]) if clim[0] is None and measure == "abs" else clim

    coordinates = get_x_coordinates_in_axes(basis, axes, idx)
    data_in_axis = get_data_in_axes(data.reshape(basis.shape), axes, idx)
    measured_data = get_measured_data(data_in_axis, measure)

    fig, ax, ani = build_animation(
        lambda i, ax: ax.pcolormesh(
            *coordinates[:2, :, :, i],
            measured_data[:, :, i],
            shading="nearest",
        ),
        data.shape[2],
        ax=ax,
        scale=scale,
        clim=clim,
    )
    ax.set_aspect("equal", adjustable="box")
    fig.colorbar(ax.collections[0], ax=ax, format="%4.1e")

    ax.set_xlabel(f"x{axes[0]} axis")
    ax.set_ylabel(f"x{axes[1]} axis")
    return fig, ax, ani


def animate_state_2d_x(
    state: StateVector[TupleBasisLike[*tuple[Any, ...]]],
    axes: tuple[int, int] = (0, 1),
    idx: SingleStackedIndexLike | None = None,
    *,
    ax: Axes | None = None,
    scale: Scale = "linear",
) -> tuple[Figure, Axes, ArtistAnimation]:
    converted = convert_state_vector_list_to_basis(
        state,
        stacked_basis_as_fundamental_position_basis(state["basis"]),
    )
    return animate_data_2d_x(
        converted["basis"],
        converted["data"].reshape(converted["basis"].shape),
        axes,
        idx,
        ax=ax,
        scale=scale,
        measure="real",
    )


# def plot_2d_111_state_against_t(
#     system: PeriodicSystem,
#     config: SimulationConfig,
#     *,
#     n: int,
#     step: int,
#     dt_ratio: float = 500,
# ) -> None:
#     potential = get_2d_111_potential(system, config.shape, config.resolution)
#     fig, ax, _ = plot_potential_2d_x(potential)
#     states = get_stochastic_evolution(system, config, n=n, step=step, dt_ratio=dt_ratio)
#     _fig, _, _animation_ = animate_state_2d_x(states, ax=ax.twinx())
#     fig.show()
#     input()


_B0 = TypeVar("_B0", bound=TupleBasisWithLengthLike[Any, Any])


def plot_new_noise_operators(
    kernel: IsotropicNoiseKernel[_B0],
    *,
    n: int = 1,
) -> None:
    """Plot the noise operators generated."""
    operators = solve_linear_general_isotropic_noise(kernel, n=n)
    op = select_operator_diagonal(operators, idx=1)
    fig1, ax1, _ = plot_operator_along_diagonal(as_operator(op), measure="real")
    ax1.set_title("fitted noise operator")
    fig1.show()
    input()


def plot_isotropic_noise_kernel(
    system: PeriodicSystem,
    config: SimulationConfig,
) -> None:
    """Plot 1d general isotropic noise kernel, comparing the true one and the fitted one,
    gaussian noise is used here for testing.
    """
    hamiltonian = _get_full_hamiltonian(system, config.shape, config.resolution)
    a, lambda_ = get_effective_gaussian_parameters(
        hamiltonian["basis"][0],
        system.eta,
        config.temperature,
        lambda_factor=2 * np.sqrt(2),
    )

    basis_x = stacked_basis_as_fundamental_position_basis(hamiltonian["basis"][0])
    kernel_real = get_gaussian_isotropic_noise_kernel(basis_x, a, lambda_)
    data = kernel_real["data"].reshape(kernel_real["basis"].shape)
    fig, ax, line = plot_data_1d(
        data,
        np.arange(data.size),
        scale="linear",
        measure="real",
    )
    fig, _, line1 = plot_data_1d(
        data,
        np.arange(data.size),
        ax=ax,
        scale="linear",
        measure="imag",
    )
    line.set_label("true noise, real")
    line1.set_label("true noise, imag")
    ax.set_title("noise kernel")
    fig.show()

    # fitted noise kernel-----------------------------
    # operators = solve_linear_gaussian_isotropic_noise(system, config, n=1)
    operators = solve_linear_general_isotropic_noise(kernel_real, n=20)
    kernel = get_diagonal_noise_kernel(operators)
    kernel_isotropic = as_isotropic_kernel(kernel)
    data = kernel_isotropic["data"]
    fig, _, line2 = plot_data_1d(
        data,
        np.arange(data.size),
        ax=ax,
        scale="linear",
        measure="real",
    )
    fig, _, line3 = plot_data_1d(
        data,
        np.arange(data.size),
        ax=ax,
        scale="linear",
        measure="imag",
    )
    line2.set_label("fitted noise, real")
    line3.set_label("fitted noise, imag")
    ax.legend()
    fig.show()
    input()


def plot_isotropic_lorentzian_noise(
    system: PeriodicSystem,
    config: SimulationConfig,
) -> None:
    # 1d lorentzian---------------------------
    hamiltonian = _get_full_hamiltonian(system, config.shape, config.resolution)
    basis_x = stacked_basis_as_fundamental_position_basis(hamiltonian["basis"][0])
    kernel_lorentz = get_lorentzian_isotropic_noise_kernel(basis_x)
    data = kernel_lorentz["data"].reshape(kernel_lorentz["basis"].shape)
    fig, ax, line = plot_data_1d(
        data,
        np.arange(data.size),
        scale="linear",
        measure="real",
    )
    fig, _, line1 = plot_data_1d(
        data,
        np.arange(data.size),
        ax=ax,
        scale="linear",
        measure="imag",
    )
    line.set_label("true noise, real")
    line1.set_label("true noise, imag")
    ax.set_title("noise kernel")
    fig.show()

    operators = solve_linear_lorentzian_isotropic_noise(system, config, n=10)
    kernel = get_diagonal_noise_kernel(operators)
    kernel_isotropic = as_isotropic_kernel(kernel)
    data = kernel_isotropic["data"]
    fig, _, line2 = plot_data_1d(
        data,
        np.arange(data.size),
        ax=ax,
        scale="linear",
        measure="real",
    )
    fig, _, line3 = plot_data_1d(
        data,
        np.arange(data.size),
        ax=ax,
        scale="linear",
        measure="imag",
    )
    line2.set_label("fitted noise, real")
    line3.set_label("fitted noise, imag")
    ax.legend()
=======
    potential = get_potential_2d(system, config.shape, config.resolution)
    fig, _, _ = plot_potential_2d_x(potential)

    fig.show()

>>>>>>> e0f475b8
    fig.show()
    input()<|MERGE_RESOLUTION|>--- conflicted
+++ resolved
@@ -38,7 +38,7 @@
     plot_potential_1d_x,
     plot_potential_2d_x,
 )
-<<<<<<< HEAD
+
 from surface_potential_analysis.stacked_basis.conversion import (
     stacked_basis_as_fundamental_position_basis,
 )
@@ -46,8 +46,7 @@
 from surface_potential_analysis.state_vector.conversion import (
     convert_state_vector_list_to_basis,
 )
-=======
->>>>>>> e0f475b8
+
 from surface_potential_analysis.state_vector.eigenstate_calculation import (
     calculate_eigenvectors_hermitian,
 )
@@ -74,23 +73,19 @@
 from reduced_state_caldeira_leggett.system import (
     PeriodicSystem,
     SimulationConfig,
-<<<<<<< HEAD
+
     _get_full_hamiltonian,
     get_2d_111_potential,
     get_extended_interpolated_potential,
-=======
->>>>>>> e0f475b8
+
     get_hamiltonian,
     get_lorentzian_isotropic_noise_kernel,
     get_noise_kernel,
     get_noise_operators,
-<<<<<<< HEAD
+
     solve_linear_general_isotropic_noise,
     solve_linear_lorentzian_isotropic_noise,
-=======
-    get_potential_1d,
-    get_potential_2d,
->>>>>>> e0f475b8
+
 )
 
 if TYPE_CHECKING:
@@ -295,7 +290,7 @@
     system: PeriodicSystem,
     config: SimulationConfig,
 ) -> None:
-<<<<<<< HEAD
+
     potential = get_2d_111_potential(system, config.shape, config.resolution)
     fig, _, _ = plot_potential_2d_x(potential)
     fig.show()
@@ -509,12 +504,6 @@
     line2.set_label("fitted noise, real")
     line3.set_label("fitted noise, imag")
     ax.legend()
-=======
-    potential = get_potential_2d(system, config.shape, config.resolution)
-    fig, _, _ = plot_potential_2d_x(potential)
-
-    fig.show()
-
->>>>>>> e0f475b8
+
     fig.show()
     input()