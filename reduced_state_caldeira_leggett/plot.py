--- conflicted
+++ resolved
@@ -1,19 +1,9 @@
 from __future__ import annotations
 
-from typing import TYPE_CHECKING
+from typing import TYPE_CHECKING, Any
 
 import numpy as np
 from matplotlib import pyplot as plt
-<<<<<<< HEAD
-from surface_potential_analysis.basis.explicit_basis import (
-    explicit_stacked_basis_as_fundamental,
-)
-from surface_potential_analysis.basis.stacked_basis import (
-    StackedBasis,
-    StackedBasisLike,
-)
-=======
->>>>>>> 89b4733e
 from surface_potential_analysis.kernel.kernel import as_diagonal_kernel, as_noise_kernel
 from surface_potential_analysis.kernel.kernel import (
     get_noise_kernel as get_noise_kernel_generic,
@@ -23,25 +13,21 @@
     plot_kernel_truncation_error,
 )
 from surface_potential_analysis.kernel.plot import plot_kernel as plot_kernel_generic
-from surface_potential_analysis.operator.conversion import convert_operator_to_basis
 from surface_potential_analysis.operator.operator_list import select_operator
 from surface_potential_analysis.operator.plot import (
     plot_eigenstate_occupations,
     plot_operator_2d,
     plot_operator_along_diagonal,
 )
-<<<<<<< HEAD
 from surface_potential_analysis.potential.plot import (
     plot_potential_1d_x,
     plot_potential_2d_x,
 )
-=======
-from surface_potential_analysis.potential.plot import plot_potential_1d_x
->>>>>>> 89b4733e
 from surface_potential_analysis.state_vector.eigenstate_calculation import (
     calculate_eigenvectors_hermitian,
 )
 from surface_potential_analysis.state_vector.plot import (
+    animate_state_3d_x,
     animate_state_over_list_1d_x,
     plot_average_band_occupation,
     plot_state_1d_k,
@@ -66,7 +52,9 @@
 )
 
 if TYPE_CHECKING:
-    from surface_potential_analysis.potential.conversion import _BL0
+    from surface_potential_analysis.basis.stacked_basis import (
+        StackedBasisWithVolumeLike,
+    )
     from surface_potential_analysis.potential.potential import Potential
 
 
@@ -252,17 +240,14 @@
     config: SimulationConfig,
 ) -> None:
     operator = select_operator(get_noise_operators(system, config), 0)
-<<<<<<< HEAD
-    basis = explicit_stacked_basis_as_fundamental(operator["basis"][0])
-    converted = convert_operator_to_basis(operator, StackedBasis(basis, basis))
-    fig, _ax, _ = plot_operator_along_diagonal(converted)
+    fig, _ax, _ = plot_operator_along_diagonal(operator)
 
     fig.show()
     input()
 
 
 def plot_2d_111_potential(
-    potential: Potential[StackedBasisLike[*tuple[_BL0, ...]]],
+    potential: Potential[StackedBasisWithVolumeLike[Any, Any, Any]],
 ) -> None:
     fig, _, _ = plot_potential_2d_x(potential)
     fig.show()
@@ -282,9 +267,4 @@
     states = get_stochastic_evolution(system, config, n=n, step=step, dt_ratio=dt_ratio)
     _fig, _, _animation_ = animate_state_3d_x(states, ax=ax.twinx())
     fig.show()
-=======
-    fig, _ax, _ = plot_operator_along_diagonal(operator)
-
-    fig.show()
->>>>>>> 89b4733e
     input()